[assets.dmg_dmm_governance]
id = dmg-dmm-governance
symbol = DMG
address = 0xEd91879919B71bB6905f23af0A68d231EcF87b14
decimals = 18

[assets.srm_serum]
id = srm-serum
symbol = SRM
address = 0x476c5e26a75bd202a9683ffd34359c0cc15be0ff
decimals = 6

[assets.mta_meta]
id = mta-meta
symbol = MTA
address = 0xa3BeD4E1c75D00fa6f4E5E6922DB7261B5E9AcD2
decimals = 18

[assets.bal_balancer]
id = bal-balancer
symbol = BAL
address = 0xba100000625a3754423978a60c9317c58a424e3D
decimals = 18

[assets.uma_uma]
id = uma-uma
symbol = UMA
address = 0x04fa0d235c4abf4bcf4787af4cf447de572ef828
decimals = 18

[assets.aave_new]
id = aave-new
symbol = AAVE
address= 0x7Fc66500c84A76Ad7e9c93437bFc5Ac33E2DDaE9
decimals = 18

[assets.uni_uniswap]
id = uni-uniswap
symbol = UNI
address = 0x1f9840a85d5aF5bf1D1762F925BDADdC4201F984
decimals = 18

[assets.yfi_yearnfinance]
id = yfi-yearnfinance
symbol = YFI
address = 0x0bc529c00c6401aef6d220be8c6ea1667f6ad93e
decimals = 18

[assets.crv_curve_dao_token]
id = crv-curve-dao-token
symbol = CRV
address = 0xd533a949740bb3306d119cc777fa900ba034cd52
decimals = 18

[assets.tusd_trueusd]
id = tusd-trueusd
symbol = TUSD
address = 0x0000000000085d4780b73119b644ae5ecd22b376
decimals = 18

[assets.kcs_kucoin_shares]
id = kcs-kucoin-shares
symbol = KCS
address = 0x039b5649a59967e3e936d7471f9c3700100ee1ab
decimals = 6

[assets.gusd_gemini_dollar]
id = gusd-gemini-dollar
symbol = GUSD
address = 0x056fd409e1d7a124bd7017459dfea2f387b6d5cd
decimals = 2

[assets.zil_zilliqa]
id = zil-zilliqa
symbol = ZIL
address = 0x05f4a42e251f2d52b8ed15e9fedaacfcef1fad27
decimals = 12

[assets.dnt_district0x]
id = dnt-district0x
symbol = DNT
address = 0x0abdace70d3790235af448c88547603b945604ea
decimals = 18

[assets.trb_tributes]
id = trb-tributes
symbol = TRB
address = 0x0ba45a8b5d5575935b8158a88c631e9f9c95a2e5
decimals = 18

[assets.cocos_cocos_bcx]
id = cocos-cocos-bcx
symbol = COCOS
address = 0x0c6f5f7d555e7518f6841a79436bd2b1eef03381
decimals = 18

[assets.data_streamr_datacoin]
id = data-streamr-datacoin
symbol = DATA
address = 0x0cf0ee63788a0849fe5297f3407f701e122cc023
decimals = 18

[assets.bat_basic_attention_token]
id = bat-basic-attention-token
symbol = BAT
address = 0x0d8775f648430679a709e98d2b0cb6250d2887ef
decimals = 18

[assets.poe_poet]
id = poe-poet
symbol = POE
address = 0x0e0989b1f9b8a38983c2ba8053269ca62ec9b195
decimals = 8

[assets.mana_decentraland]
id = mana-decentraland
symbol = MANA
address = 0x0f5d2fb29fb7d3cfee444a200298f468908cc942
decimals = 18

[assets.tmtg_the_midas_touch_gold]
id = tmtg-the-midas-touch-gold
symbol = TMTG
address = 0x10086399dd8c1e3de736724af52587a2044c9fa2
decimals = 18

[assets.cennz_centrality]
id = cennz-centrality
symbol = CENNZ
address = 0x1122b6a0e00dce0563082b6e2953f3a943855c1f
decimals = 18

[assets.cre_carry]
id = cre-carry
symbol = CRE
address = 0x115ec79f1de567ec68b7ae7eda501b406626478e
decimals = 18

[assets.qbit_qubitica]
id = qbit-qubitica
symbol = QBIT
address = 0x1602af2c782cc03f9241992e243290fccf73bb13
decimals = 18

[assets.nmr_numeraire]
id = nmr-numeraire
symbol = NMR
address = 0x1776e1f26f98b1a5df9cd347953a26dd3cb46671
decimals = 18

[assets.inb_insight_chain]
id = inb-insight-chain
symbol = INB
address = 0x17aa18a4b64a55abed7fa543f2ba4e91f2dce482
decimals = 18

[assets.dgtx_digitex_futures]
id = dgtx-digitex-futures
symbol = DGTX
address = 0x1c83501478f1320977047008496dacbd60bb15ef
decimals = 18

[assets.fetch_ai]
id = fetch-ai
symbol = FET
address = 0x1d287cc25dad7ccaf76a26bc660c5f7c8e2a05bd
decimals = 18

[assets.can_canyacoin]
id = can-canyacoin
symbol = CAN
address = 0x1d462414fe14cf489c7a21cac78509f4bf8cd7c0
decimals = 6

[assets.bnt_bancor]
id = bnt-bancor
symbol = BNT
address = 0x1f573d6fb3f13d689ff844b4ce37794d79a7ff1c
decimals = 18

[assets.brc_baer_chain]
id = brc-baer-chain
symbol = BRC
address = 0x21ab6c9fac80c59d401b37cb43f81ea9dde7fe34
decimals = 8

[assets.rep_augur_v1]
id = rep-augur
symbol = REP
address = 0xE94327D07Fc17907b4DB788E5aDf2ed424adDff6
decimals = 18
end = 2018-07-09T06:03:00Z

[assets.rep_augur_v1mig]
id = rep-augur
symbol = REP
address = 0x1985365e9f78359a9B6AD760e32412f4a445E862
decimals = 18
start = 2018-07-09T06:03:00Z

[assets.rep_augur_v2]
id = rep-augur
symbol = REPv2
address = 0x221657776846890989a759ba2973e427dff5c9bb
decimals = 18
start = 2020-07-27T09:51:00Z

[assets.wbtc_wrapped_bitcoin]
id = wbtc-wrapped-bitcoin
symbol = WBTC
address = 0x2260fac5e5542a773aa44fbcfedf7c193bc2c599
decimals = 8

[assets.pro_propy]
id = pro-propy
symbol = PRO
address = 0x226bb599a12c826476e3a771454697ea52e9e220
decimals = 8

[assets.rdn_raiden_network_token]
id = rdn-raiden-network-token
symbol = RDN
address = 0x255aa6df07540cb5d3d297f0d0d4d84cb52bc8e6
decimals = 18

[assets.c20_crypto20]
id = c20-crypto20
symbol = C20
address = 0x26e75307fc0c021472feb8f727839531f112f317
decimals = 18

[assets.ast_airswap]
id = ast-airswap
symbol = AST
address = 0x27054b13b1b798b345b591a4d22e6562d47ea75a
decimals = 4

[assets.wabi_wabi]
id = wabi-wabi
symbol = WaBi
address = 0x286bda1413a2df81731d4930ce2f862a35a609fe
decimals = 18

[assets.leo_leo_token]
id = leo-leo-token
symbol = LEO
address = 0x2af5d2ad76741191d15dfe7bf6ac92d4bd912ca3
decimals = 18

[assets.hex_hex]
id = hex-hex
symbol = HEX
address = 0x2b591e99afe9f32eaa6214f7b7629768c40eeb39
decimals = 8

[assets.chz_chiliz]
id = chz-chiliz
symbol = CHZ
address = 0x3506424f91fd33084466f402d5d97f05f8e3b4af
decimals = 18

[assets.dent_dent]
id = dent-dent
symbol = DENT
address = 0x3597bfd533a99c9aa083587b074434e61eb0a258
decimals = 8

[assets.vest_vestchain]
id = vest-vestchain
symbol = VEST
address = 0x37f04d2c3ae075fad5483bb918491f656b12bdb6
decimals = 8

[assets.theta_theta_token]
id = theta-theta-token
symbol = THETA
address = 0x3883f5e181fccaf8410fa61e12b59bad963fb645
decimals = 18

[assets.wax_wax]
id = wax-wax
symbol = WAX
address = 0x39bb259f66e1c59d5abef88375979b4d20d98022
decimals = 8

[assets.ren_republic_protocol]
id = ren-republic-protocol
symbol = REN
address = 0x408e41876cccdc0f92210600ef50372656052a38
decimals = 18

[assets.salt_salt]
id = salt-salt
symbol = SALT
address = 0x4156d3342d5c385a87d264f90653733592000581
decimals = 8

[assets.drgn_dragonchain]
id = drgn-dragonchain
symbol = DRGN
address = 0x419c4db4b9e25d6db2ad9691ccb832c8d9fda05e
decimals = 18

[assets.fun_funfair]
id = fun-funfair
symbol = FUN
address = 0x419d0d8bdd9af5e606ae2232ed285aff190e711b
decimals = 8

[assets.xdce_xinfin_network]
id = xdce-xinfin-network
symbol = XDCE
address = 0x41ab1b6fcbb2fa9dced81acbdec13ea6315f2bf2
decimals = 18

[assets.cvc_civic]
id = cvc-civic
symbol = CVC
address = 0x41e5560054824ea6b0732e656e3ad64e20e94e45
decimals = 8

[assets.spank_spankchain]
id = spank-spankchain
symbol = SPANK
address = 0x42d6622dece394b54999fbd73d108123806f6a18
decimals = 18

[assets.vidt_v_id]
id = vidt-v-id
symbol = VIDT
address = 0x445f51299ef3307dbd75036dd896565f5b4bf7a5
decimals = 18

[assets.adx_adex]
id = adx-adex
symbol = ADX
address = 0x4470bb87d77b963a013db939be332f927f2b992e
decimals = 4

[assets.paxg_pax_gold]
id = paxg-pax-gold
symbol = PAXG
address = 0x45804880de22913dafe09f4980848ece6ecbaf78
decimals = 18

[assets.tel_telcoin]
id = tel-telcoin
symbol = TEL
address = 0x467bccd9d29f223bce8043b84e8c8b282827790f
decimals = 2

[assets.foam_foam]
id = foam-foam
symbol = FOAM
address = 0x4946fcea7c692606e8908002e55a582af44ac121
decimals = 18

[assets.qnt_quant]
id = qnt-quant
symbol = QNT
address = 0x4a220e6096b25eadb88358cb44068a3248254675
decimals = 18

[assets.fxc_flexacoin]
id = fxc-flexacoin
symbol = FXC
address = 0x4a57e687b9126435a9b19e4a802113e266adebde
decimals = 18

[assets.aion_aion]
id = aion-aion
symbol = AION
address = 0x4ceda7906a5ed2179785cd3a40a69ee8bc99c466
decimals = 8

[assets.dgx_digix_gold_token]
id = dgx-digix-gold-token
symbol = DGX
address = 0x4f3afec4e5a3f2a6a1a411def7d7dfe50ee057bf
decimals = 9

[assets.celr_celer_network]
id = celr-celer-network
symbol = CELR
address = 0x4f9254c83eb525f9fcf346490bbb3ed28a81c667
decimals = 18

[assets.busd_binance_usd]
id = busd-binance-usd
symbol = BUSD
address = 0x4fabb145d64652a948d72533023f6e7a623c7c53
decimals = 18

[assets.ftt_ftx_token]
id = ftt-ftx-token
symbol = FTT
address = 0x50d1c9771902476076ecfc8b2a83ad6b9355a4c9
decimals = 18

[assets.link_chainlink]
id = link-chainlink
symbol = LINK
address = 0x514910771af9ca656af840dff83e8264ecf986ca
decimals = 18

[assets.gen_daostack]
id = gen-daostack
symbol = GEN
address = 0x543ff227f64aa17ea132bf9886cab5db55dcaddf
decimals = 18

[assets.brd_bread]
id = brd-bread
symbol = BRD
address = 0x558ec3152e2eb2174905cd19aea4e34a23de9ad6
decimals = 18

[assets.blz_bluzelle]
id = blz-bluzelle
symbol = BLZ
address = 0x5732046a883704404f284ce41ffadd5b007fd668
decimals = 18

[assets.susd_old]
id = nusd-nusd
symbol = sUSD
address = 0x57Ab1E02fEE23774580C119740129eAC7081e9D3
decimals = 18
end = 2020-05-11T00:00:00Z

[assets.susd_new]
id = nusd-nusd
symbol = sUSD
address = 0x57ab1ec28d129707052df4df418d58a2d46d5f51
decimals = 18
start = 2020-04-28T11:00:00Z

[assets.noah_noah_coin]
id = noah-noah-coin
symbol = NOAH
address = 0x58a4884182d9e835597f405e5f258290e46ae7c2
decimals = 18

[assets.powr_power_ledger]
id = powr-power-ledger
symbol = POWR
address = 0x595832f8fc6bf59c85c527fec3740a1b7a361269
decimals = 6

[assets.nkn_nkn]
id = nkn-nkn
symbol = NKN
address = 0x5cf04716ba20127f1e2297addcf4b5035000c9eb
decimals = 18

[assets.nas_nebulas]
id = nas-nebulas
symbol = NAS
address = 0x5d65d971895edc438f465c17db6992698a52318d
decimals = 18

[assets.itc_iot_chain]
id = itc-iot-chain
symbol = ITC
address = 0x5e6b6d9abad9093fdc861ea1600eba1b355cd940
decimals = 18

[assets.rlc_iexec_rlc]
id = rlc-iexec-rlc
symbol = RLC
address = 0x607f4c5bb672230e8672085532f7e901544a7375
decimals = 9

[assets.qash_qash]
id = qash-qash
symbol = QASH
address = 0x618e75ac90b12c6049ba3b27f5d5f8651b0037f6
decimals = 6

[assets.mof_molecular_future]
id = mof-molecular-future
symbol = MOF
address = 0x653430560be843c4a3d143d0110e896c2ab8ac0d
decimals = 16

[assets.gno_gnosis]
id = gno-gnosis
symbol = GNO
address = 0x6810e776880c02933d47db1b9fc05908e5386b96
decimals = 18

[assets.qrl_quantum_resistant_ledger]
id = qrl-quantum-resistant-ledger
symbol = QRL
address = 0x697beac28b09e122c4332d163985e8a73121b97f
decimals = 8

[assets.dai_dai]
id = dai-dai
symbol = DAI
address = 0x6b175474e89094c44da98b954eedeac495271d0f
decimals = 18

[assets.hot_holo]
id = hot-holo
symbol = HOT
address = 0x6c6ee5e31d828de241282b9606c8e98ea48526e2
decimals = 18

[assets.ht_huobi_token]
id = ht-huobi-token
symbol = HT
address = 0x6f259637dcd74c767781e37bc6133cd6a68aa161
decimals = 18

[assets.iotx_iotex]
id = iotx-iotex
symbol = IOTX
address = 0x6fb3e0a217407efff7ca062d46c26e5d60a14d69
decimals = 18

[assets.utk_utrust]
id = utk-utrust
symbol = UTK
address = 0x70a72833d6bf7f508c8224ce59ea1ef3d0ea3a38
decimals = 18

[assets.snt_status]
id = snt-status
symbol = SNT
address = 0x744d70fdbe2ba4cf95131626614a1763df805b9e
decimals = 18

[assets.okb_okb]
id = okb-okb
symbol = OKB
address = 0x75231f58b43240c9718dd58b4967c5114342a86c
decimals = 18

[assets.one_harmony]
id = one-harmony
symbol = ONE
address = 0x799a4202c12ca952cb311598a024c80ed371a41e
decimals = 18

[assets.mrph_morpheusnetwork]
id = mrph-morpheusnetwork
symbol = MRPH
address = 0x7b0c06043468469967dba22d1af33d77d44056c8
decimals = 4

[assets.san_santiment_network_token]
id = san-santiment-network-token
symbol = SAN
address = 0x7c5a0ce9267ed19b22f8cae653f198e3e8daf098
decimals = 18

[assets.matic_matic_network]
id = matic-matic-network
symbol = MATIC
address = 0x7d1afa7b718fb893db30a3abc0cfc608aacfebb0
decimals = 18

[assets.ncash_nucleus_vision]
id = ncash-nucleus-vision
symbol = nCash
address = 0x809826cceab68c387726af962713b64cb5cb3cca
decimals = 18

[assets.crpt_crypterium]
id = crpt-crypterium
symbol = CRPT
address = 0x80a7e048f37a50500351c204cb407766fa3bae7f
decimals = 18

[assets.lend_ethlend]
id = lend-ethlend
symbol = LEND
address = 0x80fb784b7ed66730e8b1dbd9820afd29931aab03
decimals = 18

[assets.drg_dragon_coins]
id = drg-dragon-coins
symbol = DRG
address = 0x814f67fa286f7572b041d041b1d99b432c9155ee
decimals = 8

[assets.kin_kin]
id = kin-kin
symbol = KIN
address = 0x818fc6c2ec5986bc6e2cbf00939d90556ab12ce5
decimals = 18

[assets.ankr_ankr_network]
id = ankr-ankr-network
symbol = ANKR
address = 0x8290333cef9e6d528dd5618fb97a76f268f3edd4
decimals = 18

[assets.ubt_unibright]
id = ubt-unibright
symbol = UBT
address = 0x8400d94a5cb0fa0d041a3788e395285d61c9ee5e
decimals = 8

[assets.rsr_reserve_rights]
id = rsr-reserve-rights
symbol = RSR
address = 0x8762db106b2c2a0bccb3a80d1ed41273552616e8
decimals = 18

[assets.lamb_lambda]
id = lamb-lambda
symbol = LAMB
address = 0x8971f9fd7196e5cee2c1032b50f656855af7dd26
decimals = 18

[assets.sai_single_collateral_dai]
id = sai-single-collateral-dai
symbol = SAI
address = 0x89d24a6b4ccb1b6faa2625fe562bdd9a23260359
decimals = 18

[assets.akro_akropolis]
id = akro-akropolis
symbol = AKRO
address = 0x8ab7404063ec4dbcfd4598215992dc3f8ec853d7
decimals = 18

[assets.fx_function_x]
id = fx-function-x
symbol = FX
address = 0x8c15ef5b4b21951d50e53e4fbda8298ffad25057
decimals = 18

[assets.sxp_swipe]
id = sxp-swipe
symbol = SXP
address = 0x8ce9137d39326ad0cd6491fb5cc0cba0e089b6a9
decimals = 18

[assets.pax_paxos_standard_token]
id = pax-paxos-standard-token
symbol = PAX
address = 0x8e870d67f660d95d5be530380d0ec0bd388289e1
decimals = 18

[assets.agi_singularitynet]
id = agi-singularitynet
symbol = AGI
address = 0x8eb24319393716668d768dcec29356ae9cffe285
decimals = 8

[assets.req_request_network]
id = req-request-network
symbol = REQ
address = 0x8f8221afbb33998d8584a2b05749ba73c37a938a
decimals = 18

[assets.chr_chromia]
id = chr-chromia
symbol = CHR
address = 0x915044526758533dfb918eceb6e44bc21632060d
decimals = 6

[assets.dusk_dusk_network]
id = dusk-dusk-network
symbol = DUSK
address = 0x940a2db1b7008b6c776d4faaca729d6d4a4aa551
decimals = 18

[assets.ant_aragon]
id = ant-aragon
symbol = ANT
address = 0x960b236a07cf122663c4303350609a66a7b288c0
decimals = 18

[assets.ant_aragon_new]
id = ant-aragon
symbol = ANT
address = 0xa117000000f279D81A1D3cc75430fAA017FA5A2e
start = 2020-10-15T11:39:00Z
decimals = 18

[assets.dx_dxchain_token]
id = dx-dxchain-token
symbol = DX
address = 0x973e52691176d36453868d9d86572788d27041a9
decimals = 18

[assets.ocean_ocean_protocol]
id = ocean-ocean-protocol
symbol = OCEAN
address = 0x985dd3d42de1e256d09e1c10f112bccb8015ad41
decimals = 18
end = 2020-09-27T03:54:00Z

[assets.ocean_ocean_protocol2]
id = ocean-ocean-protocol
symbol = OCEAN
address = 0x967da4048cD07aB37855c090aAF366e4ce1b9F48
decimals = 18
start = 2020-09-27T03:54:00Z

[assets.poly_polymath]
id = poly-polymath
symbol = POLY
address = 0x9992ec3cf6a55b00978cddf2b27bc6882d88d1ec
decimals = 18

[assets.qsp_quantstamp]
id = qsp-quantstamp
symbol = QSP
address = 0x99ea4db9ee77acd40b119bd1dc4e33e1c070b80d
decimals = 18

[assets.qtum_qtum]
id = qtum-qtum
symbol = QTUM
address = 0x9a642d6b3368ddc662ca244badf32cda716005bc
decimals = 18

[assets.aoa_aurora]
id = aoa-aurora
symbol = AOA
address = 0x9ab165d795019b6d8b3e971dda91071421305e5a
decimals = 18

[assets.mkr_maker]
id = mkr-maker
symbol = MKR
address = 0x9f8f72aa9304c8b593d555f12ef6589cc3a579a2
decimals = 18

[assets.cro_cryptocom_chain]
id = cro-cryptocom-chain
symbol = CRO
address = 0xa0b73e1ff0b80914ab6fe0444e65848c4c34450b
decimals = 8

[assets.usdc_usd_coin]
id = usdc-usd-coin
symbol = USDC
address = 0xa0b86991c6218b36c1d19d4a2e9eb0ce3606eb48
decimals = 6

[assets.npxs_pundi_x]
id = npxs-pundi-x
symbol = NPXS
address = 0xa15c7ebe1f07caf6bff097d8a589fb8ac49ae5b3
decimals = 18

[assets.met_metronome]
id = met-metronome
symbol = MET
address = 0xa3d58c4e56fedcae3a7c43a725aee9a71f0ece4e
decimals = 18

[assets.sent_sentinel]
id = sent-sentinel
symbol = SENT
address = 0xa44e5137293e855b1b7bc7e2c6f8cd796ffcb037
decimals = 8

[assets.loom_loom_network]
id = loom-loom-network
symbol = LOOM
address = 0xa4e8c3ec456107ea67d3075bf9e3df3a75823db0
decimals = 18

[assets.hpt_huobi_pool_token]
id = hpt-huobi-pool-token
symbol = HPT
address = 0xa66daa57432024023db65477ba87d4e7f5f95213
decimals = 18

[assets.gnt_golem]
id = gnt-golem
symbol = GNT
address = 0xa74476443119a942de498590fe1f2454d7d4ac0d
decimals = 18

[assets.xin_mixin]
id = xin-mixin
symbol = XIN
address = 0xa974c709cfb4566686553a20790685a47aceaa33
decimals = 18

[assets.trac_origintrail]
id = trac-origintrail
symbol = TRAC
address = 0xaa7a9ca87d3694b5755f213b5d04094b8d0f0a6f
decimals = 18

[assets.cel_celsius]
id = cel-celsius
symbol = CEL
address = 0xaaaebe6fe48e54f431b0c390cfaf0b017d09d42d
decimals = 4

[assets.tkn_monolith]
id = tkn-monolith
symbol = TKN
address = 0xaaaf91d9b90df800df4f55c205fd6989c977e73a
decimals = 8

[assets.dac_davinci_coin]
id = dac-davinci-coin
symbol = DAC
address = 0xaad54c9f27b876d2538455dda69207279ff673a5
decimals = 18

[assets.awc_atomic_wallet_coin]
id = awc-atomic-wallet-coin
symbol = AWC
address = 0xad22f63404f7305e4713ccbd4f296f34770513f4
decimals = 8

[assets.ihf_invictus_hyperion_fund]
id = ihf-invictus-hyperion-fund
symbol = IHF
address = 0xaf1250fa68d7decd34fd75de8742bc03b29bd58e
decimals = 18

[assets.bix_bibox_token]
id = bix-bibox-token
symbol = BIX
address = 0xb3104b4b9da82025e8b9f8fb28b3553ce2f67069
decimals = 18

[assets.rpl_rocket_pool]
id = rpl-rocket-pool
symbol = RPL
address = 0xb4efd85c19999d84251304bda99e90b92300bd93
decimals = 18

[assets.nexo_nexo]
id = nexo-nexo
symbol = NEXO
address = 0xb62132e35a6c13ee1ee0f84dc5d40bad8d815206
decimals = 18

[assets.mco_mco]
id = mco-mco
symbol = MCO
address = 0xb63b606ac810a52cca15e44bb630fd42d8d1d83d
decimals = 8

[assets.storj_storj]
id = storj-storj
symbol = STORJ
address = 0xb64ef51c888972c908cfacf59b47c1afbc0ab8ac
decimals = 8

[assets.btu_btu_protocol]
id = btu-btu-protocol
symbol = BTU
address = 0xb683d83a532e2cb7dfa5275eed3698436371cc9f
decimals = 18

[assets.gtc_gamecom]
id = gtc-gamecom
symbol = GTC
address = 0xb70835d7822ebb9426b56543e391846c107bd32c
decimals = 18

[assets.wtc_waltonchain]
id = wtc-waltonchain
symbol = WTC
address = 0xb7cb1c96db6b22b0d3d9536e0108d062bd488f74
decimals = 18

[assets.bnb_binance_coin]
id = bnb-binance-coin
symbol = BNB
address = 0xb8c77482e45f1f44de1745f52c74426c631bdd52
decimals = 18

[assets.nuls_nuls]
id = nuls-nuls
symbol = NULS
address = 0xb91318f35bdb262e9423bc7c7c2a3a93dd93c92c
decimals = 18

[assets.pay_tenx]
id = pay-tenx
symbol = PAY
address = 0xb97048628db6b661d4c2aa833e95dbe1a905b280
decimals = 18

[assets.abt_arcblock]
id = abt-arcblock
symbol = ABT
address = 0xb98d4c97425d9908e66e53a6fdf673acca0be986
decimals = 18

[assets.band_band_protocol]
id = band-band-protocol
symbol = BAND
address = 0xba11d00c5f74255f56a5e366f4f77f5a186d7f55
decimals = 18

[assets.chsb_swissborg]
id = chsb-swissborg
symbol = CHSB
address = 0xba9d4199fab4f26efe3551d490e3821486f135ba
decimals = 8

[assets.lrc_loopring]
id = lrc-loopring
symbol = LRC
address = 0xbbbbca6a901c926f240b89eacb641d8aec7aeafd
decimals = 18

[assets.zb_zb]
id = zb-zb
symbol = ZB
address = 0xbd0793332e9fb844a52a205a233ef27a5b34b927
decimals = 18

[assets.cvt_cybervein]
id = cvt-cybervein
symbol = CVT
address = 0xbe428c3867f05dea2a89fc76a102b544eac7f772
decimals = 18

[assets.elf_aelf]
id = elf-aelf
symbol = ELF
address = 0xbf2179859fc6d5bee9bf9158632dc51678a4100e
decimals = 18

[assets.comp_compoundd]
id = comp-compoundd
symbol = COMP
address = 0xc00e94cb662c3520282e6f5717214004a7f26888
decimals = 18

[assets.snx_new]
id = hav-havven
symbol = SNX
address = 0xc011a73ee8576fb46f5e1c5751ca3b9fe0af2a6f
decimals = 18
start = 2020-04-28T11:00:00Z

[assets.snx_old]
id = hav-havven
symbol = SNX
address = 0xC011A72400E58ecD99Ee497CF89E3775d4bd732F
decimals = 18

[assets.weth_ethereum]
id = eth-ethereum
symbol = WETH
address = 0xc02aaa39b223fe8d0a0e5c4f27ead9083c756cc2
decimals = 18

[assets.erc20_erc20]
id = erc20-erc20
symbol = ERC20
address = 0xc3761eb917cd790b30dad99f6cc5b4ff93c4f9ea
decimals = 18

[assets.gto_gifto]
id = gto-gifto
symbol = GTO
address = 0xc5bbae50781be1669306b9e001eff57a2957b09d
decimals = 5

[assets.instar_insights_network]
id = instar-insights-network
symbol = INSTAR
address = 0xc72fe8e3dd5bef0f9f31f259399f301272ef2a2d
decimals = 18

[assets.bnk_bankera]
id = bnk-bankera
symbol = BNK
address = 0xc80c5e40220172b36adee2c951f26f2a577810c5
decimals = 8

[assets.ino_ino_coin]
id = ino-ino-coin
symbol = INO
address = 0xc9859fccc876e6b4b3c749c5d29ea04f48acb74f
decimals = 0

[assets.btm_bytom]
id = btm-bytom
symbol = BTM
address = 0xcb97e65f07da24d46bcdd078ebebd7c6e6e3d750
decimals = 8

[assets.nec_nectar]
id = nec-nectar
symbol = NEC
address = 0xcc80c051057b774cd75067dc48f8987c4eb97a5e
decimals = 18

[assets.btmx_bitmax_token]
id = btmx-bitmax-token
symbol = BTMX
address = 0xcca0c9c383076649604ee31b20248bc04fdf61ca
decimals = 18

[assets.edo_eidoo]
id = edo-eidoo
symbol = EDO
address = 0xced4e93198734ddaff8492d525bd258d49eb388e
decimals = 18

[assets.fsn_fusion]
id = fsn-fusion
symbol = FSN
address = 0xd0352a019e9ab9d757776f532377aaebd36fd541
decimals = 18

[assets.tol_tolar]
id = tol-tolar
symbol = TOL
address = 0xd07d9fe2d2cc067015e2b4917d24933804f42cfa
decimals = 18

[assets.omg_omisego]
id = omg-omisego
symbol = OMG
address = 0xd26114cd6ee289accf82350c8d8487fedb8a0c07
decimals = 18

[assets.ampl_ampleforth]
id = ampl-ampleforth
symbol = AMPL
address = 0xd46ba6d942050d489dbd938a2c909a5d5039a161
decimals = 9

[assets.ppt_populous]
id = ppt-populous
symbol = PPT
address = 0xd4fa1460f537bb9085d22c7bccb5dd450ef28e3a
decimals = 8

[assets.evn_envion]
id = evn-envion
symbol = EVN
address = 0xd780ae2bf04cd96e577d3d014762f831d97129d0
decimals = 18

[assets.vet_vechain]
id = vet-vechain
symbol = VET
address = 0xd850942ef8811f2a866692a623011bde52a462c1
decimals = 18

[assets.usdt_tether]
id = usdt-tether
symbol = USDT
address = 0xdac17f958d2ee523a2206206994597c13d831ec7
decimals = 6

[assets.eurs_stasis_eurs]
id = eurs-stasis-eurs
symbol = EURS
address = 0xdb25f211ab05b1c97d595516f45794528a807ad8
decimals = 2

[assets.knc_kyber_network]
id = knc-kyber-network
symbol = KNC
address = 0xdd974d5c2e2928dea5f71b9825b8b646686bd200
decimals = 18

[assets.stpt_stpt]
id = stpt-stpt
symbol = STPT
address = 0xde7d85157d9714eadf595045cc12ca4a5f3e2adb
decimals = 18

[assets.mft_mainframe]
id = mft-mainframe
symbol = MFT
address = 0xdf2c7238198ad8b389666574f2d8bc411a4b7428
decimals = 18

[assets.husd_husd]
id = husd-husd
symbol = HUSD
address = 0xdf574c24545e5ffecb9a659c229253d4111d87e1
decimals = 8

[assets.dgd_digixdao]
id = dgd-digixdao
symbol = DGD
address = 0xe0b7927c4af23765cb51314a0e0521a9645f0e2a
decimals = 9

[assets.plr_pillar]
id = plr-pillar
symbol = PLR
address = 0xe3818504c1b32bf1557b16c238b2e01fd3149c17
decimals = 18

[assets.zrx_0x]
id = zrx-0x
symbol = ZRX
address = 0xe41d2489571d322189246dafa5ebde1f4699f498
decimals = 18

[assets.zeon_zeon_network]
id = zeon-zeon-network
symbol = ZEON
address = 0xe5b826ca2ca02f09c1725e9bd98d9a8874c30532
decimals = 18

[assets.dock_dock]
id = dock-dock
symbol = DOCK
address = 0xe5dada80aa6477e85d09747f2842f7993d0df71c
decimals = 18

[assets.ult_ultiledger]
id = ult-ultiledger
symbol = ULT
address = 0xe884cc2795b9c45beeac0607da9539fd571ccf85
decimals = 18

[assets.hyn_hyperion]
id = hyn-hyperion
symbol = HYN
address = 0xe99a894a69d7c2e3c92e61b64c505a6a57d2bc07
decimals = 18

[assets.ctxc_cortex]
id = ctxc-cortex
symbol = CTXC
address = 0xea11755ae41d889ceec39a63e6ff75a02bc1c00d
decimals = 18

[assets.qkc_quarkchain]
id = qkc-quarkchain
symbol = QKC
address = 0xea26c4ac16d4a5a106820bc8aee85fd0b7b2b664
decimals = 18

[assets.mln_melon]
id = mln-melon
symbol = MLN
address = 0xec67005c4e498ec7f55e092bd1d35cbc47c91892
decimals = 18

[assets.thx_thorenext]
id = thx-thorenext
symbol = THX
address = 0xf08c68bd5f4194d994fd70726746bf529ee5a617
decimals = 0

[assets.eng_enigma]
id = eng-enigma
symbol = ENG
address = 0xf0ee6b27b759c9893ce4f094b49ad28fd15a23e4
decimals = 8

[assets.hedg_hedgetrade]
id = hedg-hedgetrade
symbol = HEDG
address = 0xf1290473e210b2108a85237fbcd7b6eb42cc654f
decimals = 18

[assets.evx_everex]
id = evx-everex
symbol = EVX
address = 0xf3db5fa2c66b7af3eb0c0b782510816cbe4813b8
decimals = 4

[assets.mtl_metal]
id = mtl-metal
symbol = MTL
address = 0xf433089366899d83a9f26a773d59ec7ecf30355e
decimals = 8

[assets.enj_enjin_coin]
id = enj-enjin-coin
symbol = ENJ
address = 0xf629cbd94d3791c9250152bd8dfbdf380e2a3b9c
decimals = 18

[assets.rcn_ripio_credit_network]
id = rcn-ripio-credit-network
symbol = RCN
address = 0xf970b8e36e23f7fc3fd752eea86f8be8d83375a6
decimals = 18

[assets.iost_iost]
id = iost-iost
symbol = IOST
address = 0xfa1a856cfa3409cfa145fa4e20eb270df3eb21ab
decimals = 18

[assets.btt_bittorrent]
id = btt-bittorrent
symbol = BTT
address = 0xfa456cf55250a839088b27ee32a424d7dacb54ff
decimals = 18

[assets.prom_prometeus]
id = prom-prometeus
symbol = PROM
address = 0xfc82bb4ba86045af6f327323a46e80412b91b27d
decimals = 18

[assets.lba_libra_credit]
id = lba-libra-credit
symbol = LBA
address = 0xfe5f141bf94fe84bc28ded0ab966c16b17490657
decimals = 18

[assets.ogo_origo]
id = ogo-origo
symbol = OGO
address = 0xff0e5e014cf97e0615cb50f6f39da6388e2fae6e
decimals = 18

[assets.orbs_orbs]
id = orbs-orbs
symbol = ORBS
address = 0xff56cc6b1e6ded347aa0b7676c85ab0b3d08b0fa
decimals = 18

[assets.skl_skale]
id = skl-skale
symbol = SKL
address = 0x00c83aecc790e8a4453e5dd3b0b4b3680501a7a7
decimals = 18

<<<<<<< HEAD
=======
[assets.wnxm_wrapped_nxm]
id = wnxm-wrapped-nxm
symbol = WNXM
address = 0x0d438f3b5175bebc262bf23753c1e53d03432bde
decimals = 18

>>>>>>> 6cdc9342
[assets.stake_xdai_stake]
id = stake-xdai-stake
symbol = STAKE
address = 0x0ae055097c6d159879521c384f1d2123d1f195e6
decimals = 18

[assets.pnk_kleros]
id = pnk-kleros
symbol = PNK
address = 0x93ed3fbe21207ec2e8f2d3c3de6e058cb73bc04d
decimals = 18

[assets.ada_cardano]
id = ada-cardano
symbol = ADA

[assets.ltc_litecoin]
id = ltc-litecoin
symbol = LTC

[assets.eos_eos]
id = eos-eos
symbol = EOS

[assets.xlm_stellar]
id = xlm-stellar
symbol = XLM

[assets.xtz_tezos]
id = xtz-tezos
symbol = XTZ

[assets.trx_tron]
id = trx-tron
symbol = TRX

[assets.xmr_monero]
id = xmr-monero
symbol = XMR

[assets.neo_neo]
id = neo-neo
symbol = NEO

[assets.etc_ethereum_classic]
id = etc-ethereum-classic
symbol = ETC

[assets.miota_iota]
id = miota-iota
symbol = MIOTA

[assets.dash_dash]
id = dash-dash
symbol = DASH

[assets.atom_cosmos]
id = atom-cosmos
symbol = ATOM

[assets.doge_dogecoin]
id = doge-dogecoin
symbol = DOGE

[assets.zec_zcash]
id = zec-zcash
symbol = ZEC

[assets.ont_ontology]
id = ont-ontology
symbol = ONT

[assets.xem_nem]
id = xem-nem
symbol = XEM

[assets.hbar_hedera_hashgraph]
id = hbar-hedera-hashgraph
symbol = HBAR

[assets.algo_algorand]
id = algo-algorand
symbol = ALGO

[assets.icx_icon]
id = icx-icon
symbol = ICX

[assets.dcr_decred]
id = dcr-decred
symbol = DCR

[assets.thr_thorecoin]
id = thr-thorecoin
symbol = THR

[assets.nano_nano]
id = nano-nano
symbol = NANO

[assets.mona_monacoin]
id = mona-monacoin
symbol = MONA

[assets.stx_blockstack]
id = stx-blockstack
symbol = STX

[assets.ae_aeternity]
id = ae-aeternity
symbol = AE

[assets.tomo_tomochain]
id = tomo-tomochain
symbol = TOMO

[assets.eth_ethereum]
id = eth-ethereum
symbol = ETH

[assets.btc_bitcoin]
id = btc-bitcoin
symbol = BTC

[assets.xrp_xrp]
id = xrp-xrp
symbol = XRP

[assets.bch_bitcoin_cash]
id = bch-bitcoin-cash
symbol = BCH

[assets.bsv_bitcoin_sv]
id = bsv-bitcoin-sv
symbol = BSV
<|MERGE_RESOLUTION|>--- conflicted
+++ resolved
@@ -1231,15 +1231,12 @@
 address = 0x00c83aecc790e8a4453e5dd3b0b4b3680501a7a7
 decimals = 18
 
-<<<<<<< HEAD
-=======
 [assets.wnxm_wrapped_nxm]
 id = wnxm-wrapped-nxm
 symbol = WNXM
 address = 0x0d438f3b5175bebc262bf23753c1e53d03432bde
 decimals = 18
 
->>>>>>> 6cdc9342
 [assets.stake_xdai_stake]
 id = stake-xdai-stake
 symbol = STAKE
